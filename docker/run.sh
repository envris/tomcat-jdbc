--- conflicted
+++ resolved
@@ -1,15 +1,11 @@
 #!/bin/bash
 set -eo pipefail
-<<<<<<< HEAD
-export CONTEXT=$(basename -s .war $(ls webapps/*.war | head -n 1))
+export CONTEXT="$(basename $(ls webapps/*.war | head -n 1) .war)"
 
 # Redirect root path to application path
 echo "<% response.sendRedirect(\"/$CONTEXT\"); %>" \
 	> ${CATALINA_HOME}/webapps/ROOT/index.jsp
 
-=======
-export CONTEXT="$(basename $(ls webapps/*.war | head -n 1) .war)"
->>>>>>> 067e9c11
 tomcat-users.pl ${CATALINA_HOME}/conf/tomcat-users.xml
 context.pl ${CATALINA_HOME}/conf/Catalina/localhost/${CONTEXT}.xml
 exec catalina.sh run